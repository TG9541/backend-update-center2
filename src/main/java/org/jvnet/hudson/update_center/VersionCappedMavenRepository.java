package org.jvnet.hudson.update_center;

import org.apache.maven.artifact.resolver.AbstractArtifactResolutionException;
import org.codehaus.plexus.PlexusContainerException;
import org.codehaus.plexus.component.repository.exception.ComponentLookupException;
import org.sonatype.nexus.index.ArtifactInfo;
import org.sonatype.nexus.index.context.UnsupportedExistingLuceneIndexException;

import java.io.File;
import java.io.IOException;
import java.util.Collection;
import java.util.Iterator;
import java.util.Map.Entry;
import java.util.TreeMap;

/**
 * Delegating {@link MavenRepository} to limit the data to the subset compatible with the specific version.
 *
 * @author Kohsuke Kawaguchi
 */
public class VersionCappedMavenRepository extends MavenRepository {
    private final MavenRepository base;

    /**
     * Version number to cap. We only report the portion of data that's compatible with this version.
     */
    private final VersionNumber cap;

    public VersionCappedMavenRepository(MavenRepository base, VersionNumber cap) {
        this.base = base;
        this.cap = cap;
    }

    @Override
    public TreeMap<VersionNumber, HudsonWar> getHudsonWar() throws IOException, AbstractArtifactResolutionException {
        return new TreeMap<VersionNumber, HudsonWar>(base.getHudsonWar().tailMap(cap,true));
    }

    @Override
    public Collection<PluginHistory> listHudsonPlugins() throws PlexusContainerException, ComponentLookupException, IOException, UnsupportedExistingLuceneIndexException, AbstractArtifactResolutionException {
        Collection<PluginHistory> r = base.listHudsonPlugins();
        for (Iterator<PluginHistory> jtr = r.iterator(); jtr.hasNext();) {
            PluginHistory h = jtr.next();

            for (Iterator<Entry<VersionNumber, HPI>> itr = h.artifacts.entrySet().iterator(); itr.hasNext();) {
                Entry<VersionNumber, HPI> e =  itr.next();
                try {
                    VersionNumber v = new VersionNumber(e.getValue().getRequiredJenkinsVersion());
                    if (v.compareTo(cap)<=0)
                        continue;
                } catch (IOException x) {
                    x.printStackTrace();
                }
                itr.remove();
            }

            if (h.artifacts.isEmpty())
                jtr.remove();
        }

        return r;
    }


    @Override
<<<<<<< HEAD
    protected File resolve(ArtifactInfo a, String type, String classifier) throws AbstractArtifactResolutionException {
=======
    public File resolve(ArtifactInfo a, String type, String classifier) throws AbstractArtifactResolutionException {
>>>>>>> 871701cb
        return base.resolve(a, type, classifier);
    }
}<|MERGE_RESOLUTION|>--- conflicted
+++ resolved
@@ -63,11 +63,7 @@
 
 
     @Override
-<<<<<<< HEAD
-    protected File resolve(ArtifactInfo a, String type, String classifier) throws AbstractArtifactResolutionException {
-=======
     public File resolve(ArtifactInfo a, String type, String classifier) throws AbstractArtifactResolutionException {
->>>>>>> 871701cb
         return base.resolve(a, type, classifier);
     }
 }